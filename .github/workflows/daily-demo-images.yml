name: Daily Demo Images

# Runs daily to refresh the published demo charts used for documentation assets.
on:
  schedule:
    - cron: '0 6 * * *'
  workflow_dispatch:

jobs:
  generate-demo-images:
    runs-on: ubuntu-latest
    env:
      DEMO_OUTDIR: demo_artifacts

    steps:
      - name: Check out repository
        uses: actions/checkout@v4

      - name: Set up Python
        id: setup-python
        uses: actions/setup-python@v5
        with:
          python-version: '3.12'
          cache: 'poetry'

      - name: Install Poetry
        uses: snok/install-poetry@v1
        with:
          version: 1.8.4
          virtualenvs-create: true
          virtualenvs-in-project: true
          installer-parallel: true

      - name: Install dependencies
        run: |
          poetry env use "${{ steps.setup-python.outputs.python-path }}"
          poetry install --no-interaction

      - name: Generate demo artifacts
        env:
          MPLBACKEND: Agg
          STABLE_YIELD_OUTDIR: ${{ env.DEMO_OUTDIR }}
        run: |
          rm -rf "${STABLE_YIELD_OUTDIR}"
<<<<<<< HEAD
          poetry run python src/stable_yield_demo.py configs/demo.toml
=======
          python src/stable_yield_demo.py configs/demo.toml
>>>>>>> 0b66b127
          test -s "${STABLE_YIELD_OUTDIR}/bar_group_chain.png"
          if test -f "${STABLE_YIELD_OUTDIR}/scatter_risk_return.png"; then
            test -s "${STABLE_YIELD_OUTDIR}/scatter_risk_return.png"
          else
            test -s "${STABLE_YIELD_OUTDIR}/scatter_tvl_apy.png"
          fi
          test -s "${STABLE_YIELD_OUTDIR}/yield_vs_time.png"
          test -s "${STABLE_YIELD_OUTDIR}/nav_vs_time.png"

      - name: Upload demo artifacts
        uses: actions/upload-artifact@v4
        with:
          name: daily-demo-artifacts
          path: ${{ env.DEMO_OUTDIR }}
          if-no-files-found: error<|MERGE_RESOLUTION|>--- conflicted
+++ resolved
@@ -42,11 +42,8 @@
           STABLE_YIELD_OUTDIR: ${{ env.DEMO_OUTDIR }}
         run: |
           rm -rf "${STABLE_YIELD_OUTDIR}"
-<<<<<<< HEAD
           poetry run python src/stable_yield_demo.py configs/demo.toml
-=======
-          python src/stable_yield_demo.py configs/demo.toml
->>>>>>> 0b66b127
+
           test -s "${STABLE_YIELD_OUTDIR}/bar_group_chain.png"
           if test -f "${STABLE_YIELD_OUTDIR}/scatter_risk_return.png"; then
             test -s "${STABLE_YIELD_OUTDIR}/scatter_risk_return.png"
