"""
StableYieldLab: Modular OOP toolkit for stablecoin pool analytics & visualization.

Design goals:
- Extensible data adapters (DefiLlama, Morpho, Beefy, Yearn, Custom CSV, ...)
- Immutable data model (Pool) + light repository
- Pluggable filters and metrics
- Matplotlib visualizations (single-plot functions)
- No web access here; adapters expose a common interface; wire your own HTTP client.
"""

from __future__ import annotations

from collections.abc import Iterable, Iterator
from dataclasses import asdict, dataclass
from datetime import UTC, datetime
from pathlib import Path
from typing import Any, Protocol
import json
import logging
import urllib.request
import pandas as pd

from . import performance, risk_scoring
<<<<<<< HEAD
from .performance import cumulative_return, nav_series
=======
>>>>>>> 198824fe

# -----------------
# Data Model
# -----------------


@dataclass(frozen=True)
class Pool:
    name: str
    chain: str
    stablecoin: str
    tvl_usd: float
    base_apy: float  # decimal fraction, e.g. 0.08 for 8%
    reward_apy: float = 0.0  # optional extra rewards (auto-compounded by meta protocols)
    is_auto: bool = True  # True if fully automated (no manual boosts/claims)
    source: str = "custom"
    risk_score: float = 2.0  # 1=low, 3=high (subjective / model-derived)
    timestamp: float = 0.0  # unix epoch; 0 means unknown

    def to_dict(self) -> dict[str, Any]:
        d = asdict(self)
        # for readability in CSV
        d["timestamp_iso"] = (
            datetime.fromtimestamp(self.timestamp or 0, tz=UTC).isoformat()
            if self.timestamp
            else ""
        )
        return d


class PoolRepository:
    """Lightweight in-memory collection with pandas export/import."""

    def __init__(self, pools: Iterable[Pool] | None = None) -> None:
        self._pools: list[Pool] = list(pools) if pools else []

    def add(self, pool: Pool) -> None:
        self._pools.append(pool)

    def extend(self, items: Iterable[Pool]) -> None:
        self._pools.extend(items)

    def filter(
        self,
        *,
        min_tvl: float = 0.0,
        min_base_apy: float = 0.0,
        chains: list[str] | None = None,
        auto_only: bool = False,
        stablecoins: list[str] | None = None,
    ) -> PoolRepository:
        res = []
        for p in self._pools:
            if p.tvl_usd < min_tvl:
                continue
            if p.base_apy < min_base_apy:
                continue
            if auto_only and not p.is_auto:
                continue
            if chains and p.chain not in chains:
                continue
            if stablecoins and p.stablecoin not in stablecoins:
                continue
            res.append(p)
        return PoolRepository(res)

    def to_dataframe(self) -> pd.DataFrame:
        return pd.DataFrame([p.to_dict() for p in self._pools])

    def __len__(self) -> int:
        return len(self._pools)

    def __iter__(self) -> Iterator[Pool]:
        return iter(self._pools)


# Additional data model for time-series returns


@dataclass(frozen=True)
class PoolReturn:
    """Periodic return observation for a given pool."""

    name: str
    timestamp: pd.Timestamp
    period_return: float

    def to_dict(self) -> dict[str, Any]:
        return {
            "name": self.name,
            "timestamp": self.timestamp,
            "period_return": self.period_return,
        }


class ReturnRepository:
    """Collection of :class:`PoolReturn` rows with pivot helper."""

    def __init__(self, rows: Iterable[PoolReturn] | None = None) -> None:
        self._rows: list[PoolReturn] = list(rows) if rows else []

    def extend(self, rows: Iterable[PoolReturn]) -> None:
        self._rows.extend(rows)

    def to_timeseries(self) -> pd.DataFrame:
        if not self._rows:
            return pd.DataFrame()
        df = pd.DataFrame([r.to_dict() for r in self._rows])
        df["timestamp"] = pd.to_datetime(df["timestamp"], utc=True)
        return df.pivot(index="timestamp", columns="name", values="period_return").sort_index()


# -----------------
# Data Sources API
# -----------------


class DataSource(Protocol):
    """Adapter protocol: produce a list of Pool objects (base APY preferred)."""

    def fetch(self) -> list[Pool]: ...


class CSVSource:
    """Load pools from a CSV mapping columns to :class:`Pool` fields."""

    def __init__(self, path: str) -> None:
        self.path = path

    def fetch(self) -> list[Pool]:
        df = pd.read_csv(self.path)
        pools: list[Pool] = []
        now = datetime.now(tz=UTC).timestamp()
        for _, r in df.iterrows():
            pools.append(
                Pool(
                    name=str(r.get("name", "")),
                    chain=str(r.get("chain", "")),
                    stablecoin=str(r.get("stablecoin", "")),
                    tvl_usd=float(r.get("tvl_usd", 0.0)),
                    base_apy=float(r.get("base_apy", 0.0)),
                    reward_apy=float(r.get("reward_apy", 0.0)),
                    is_auto=bool(r.get("is_auto", True)),
                    source=str(r.get("source", "csv")),
                    risk_score=float(r.get("risk_score", 2.0)),
                    timestamp=float(r.get("timestamp", now)),
                )
            )
        return pools


class HistoricalCSVSource:
    """Load periodic returns from a CSV with timestamp, name and period_return."""

    def __init__(self, path: str) -> None:
        self.path = path

    def fetch(self) -> list[PoolReturn]:
        df = pd.read_csv(self.path)
        required = {"timestamp", "name", "period_return"}
        missing = required.difference(df.columns)
        if missing:
            raise ValueError(f"CSV missing columns: {missing}")
        df["timestamp"] = pd.to_datetime(df["timestamp"], utc=True)
        rows = [
            PoolReturn(
                name=str(r["name"]),
                timestamp=pd.Timestamp(r["timestamp"]),
                period_return=float(r["period_return"]),
            )
            for _, r in df.iterrows()
        ]
        return rows


logger = logging.getLogger(__name__)

STABLE_TOKENS = {
    "USDC",
    "USDT",
    "DAI",
    "FRAX",
    "LUSD",
    "GUSD",
    "TUSD",
    "USDP",
    "USDD",
    "USDR",
    "USDf",
    "USDF",
    "MAI",
    "SUSD",
    "EURS",
    "EUROE",
    "CRVUSD",
    "GHO",
    "USDC.E",
    "USDT.E",
}


class DefiLlamaSource:
    """HTTP client for yields.llama.fi/pools."""

    URL = "https://yields.llama.fi/pools"

    def __init__(self, stable_only: bool = True, cache_path: str | None = None) -> None:
        self.stable_only = stable_only
        self.cache_path = Path(cache_path) if cache_path else None

    def _load(self) -> dict[str, Any]:
        if self.cache_path and self.cache_path.exists():
            with self.cache_path.open() as f:
                return json.load(f)
        with urllib.request.urlopen(self.URL) as resp:
            data = json.load(resp)
        if self.cache_path:
            self.cache_path.parent.mkdir(parents=True, exist_ok=True)
            with self.cache_path.open("w") as f:
                json.dump(data, f)
        return data

    def fetch(self) -> list[Pool]:
        try:
            raw = self._load()
        except Exception as exc:  # pragma: no cover - network errors
            logger.warning("DefiLlama request failed: %s", exc)
            return []
        pools: list[Pool] = []
        now = datetime.now(tz=UTC).timestamp()
        for item in raw.get("data", []):
            if self.stable_only and not item.get("stablecoin"):
                continue
            base_val = item.get("apyBase")
            if base_val is None:
                base_val = item.get("apy", 0.0)
            reward_val = item.get("apyReward") or 0.0
            pools.append(
                Pool(
                    name=f"{item.get('project', '')}:{item.get('symbol', '')}",
                    chain=str(item.get("chain", "")),
                    stablecoin=str(item.get("symbol", "")),
                    tvl_usd=float(item.get("tvlUsd", 0.0)),
                    base_apy=float(base_val) / 100.0,
                    reward_apy=float(reward_val) / 100.0,
                    is_auto=False,
                    source="defillama",
                    timestamp=now,
                )
            )
        return pools


class MorphoSource:
    """GraphQL client for Morpho Blue markets."""

    URL = "https://blue-api.morpho.org/graphql"

    def __init__(self, cache_path: str | None = None) -> None:
        self.cache_path = Path(cache_path) if cache_path else None

    def _post_json(self) -> dict[str, Any]:
        payload = {
            "query": (
                "{ markets { items { uniqueKey loanAsset { symbol } "
                "collateralAsset { symbol } state { supplyApy supplyAssetsUsd } } } }"
            )
        }
        req = urllib.request.Request(
            self.URL,
            data=json.dumps(payload).encode(),
            headers={"Content-Type": "application/json"},
        )
        with urllib.request.urlopen(req) as resp:
            return json.load(resp)

    def _load(self) -> dict[str, Any]:
        if self.cache_path and self.cache_path.exists():
            with self.cache_path.open() as f:
                return json.load(f)
        data = self._post_json()
        if self.cache_path:
            self.cache_path.parent.mkdir(parents=True, exist_ok=True)
            with self.cache_path.open("w") as f:
                json.dump(data, f)
        return data

    def fetch(self) -> list[Pool]:
        try:
            raw = self._load()
        except Exception as exc:  # pragma: no cover - network errors
            logger.warning("Morpho request failed: %s", exc)
            return []
        pools: list[Pool] = []
        now = datetime.now(tz=UTC).timestamp()
        items = raw.get("data", {}).get("markets", {}).get("items", [])
        for item in items:
            sym = str(item.get("loanAsset", {}).get("symbol", ""))
            if sym.upper() not in STABLE_TOKENS:
                continue
            pools.append(
                Pool(
                    name=f"{sym}-{item.get('collateralAsset', {}).get('symbol', '')}",
                    chain="Ethereum",
                    stablecoin=sym,
                    tvl_usd=float(item.get("state", {}).get("supplyAssetsUsd", 0.0)),
                    base_apy=float(item.get("state", {}).get("supplyApy", 0.0)) / 100.0,
                    reward_apy=0.0,
                    is_auto=True,
                    source="morpho",
                    timestamp=now,
                )
            )
        return pools


class BeefySource:
    """HTTP client for Beefy vault data."""

    VAULTS_URL = "https://api.beefy.finance/vaults"
    APY_URL = "https://api.beefy.finance/apy"
    TVL_URL = "https://api.beefy.finance/tvl"

    CHAIN_IDS = {
        "ethereum": "1",
        "bsc": "56",
        "polygon": "137",
        "arbitrum": "42161",
        "optimism": "10",
    }

    def __init__(self, cache_dir: str | None = None) -> None:
        self.cache_dir = Path(cache_dir) if cache_dir else None

    def _get_json(self, name: str, url: str) -> Any:
        if self.cache_dir:
            path = self.cache_dir / f"{name}.json"
            if path.exists():
                with path.open() as f:
                    return json.load(f)
        with urllib.request.urlopen(url) as resp:
            data = json.load(resp)
        if self.cache_dir:
            self.cache_dir.mkdir(parents=True, exist_ok=True)
            with (self.cache_dir / f"{name}.json").open("w") as f:
                json.dump(data, f)
        return data

    def fetch(self) -> list[Pool]:
        try:
            vaults = self._get_json("vaults", self.VAULTS_URL)
            apy = self._get_json("apy", self.APY_URL)
            tvl = self._get_json("tvl", self.TVL_URL)
        except Exception as exc:  # pragma: no cover - network errors
            logger.warning("Beefy request failed: %s", exc)
            return []
        pools: list[Pool] = []
        now = datetime.now(tz=UTC).timestamp()
        for v in vaults:
            if v.get("status") != "active":
                continue
            assets = v.get("assets") or []
            if not assets or not all(
                a.upper() in STABLE_TOKENS or "USD" in a.upper() for a in assets
            ):
                continue
            chain = str(v.get("chain", ""))
            chain_id = self.CHAIN_IDS.get(chain.lower(), chain)
            tvl_usd = float(tvl.get(str(chain_id), {}).get(v["id"], 0.0))
            base = float(apy.get(v["id"], 0.0))
            pools.append(
                Pool(
                    name=str(v.get("name", v["id"])),
                    chain=chain,
                    stablecoin=str(assets[0]),
                    tvl_usd=tvl_usd,
                    base_apy=base,
                    reward_apy=0.0,
                    is_auto=True,
                    source="beefy",
                    timestamp=now,
                )
            )
        return pools


# -----------------
# Metrics & Analytics
# -----------------


class Metrics:
    @staticmethod
    def weighted_mean(values: list[float], weights: list[float]) -> float:
        if not values or not weights or len(values) != len(weights):
            return float("nan")
        wsum = sum(weights)
        return sum(v * w for v, w in zip(values, weights)) / wsum if wsum else float("nan")

    @staticmethod
    def portfolio_apr(pools: Iterable[Pool], weights: list[float] | None = None) -> float:
        arr = list(pools)
        if not arr:
            return float("nan")
        vals = [p.base_apy for p in arr]
        if weights is None:
            weights = [p.tvl_usd for p in arr]  # TVL-weighted by default
        return Metrics.weighted_mean(vals, weights)

    @staticmethod
    def groupby_chain(repo: PoolRepository) -> pd.DataFrame:
        df = repo.to_dataframe()
        if df.empty:
            return df
        g = (
            df.groupby("chain")
            .agg(
                pools=("name", "count"),
                tvl=("tvl_usd", "sum"),
                apr_avg=("base_apy", "mean"),
                apr_wavg=(
                    "base_apy",
                    lambda x: (x * df.loc[x.index, "tvl_usd"]).sum()
                    / df.loc[x.index, "tvl_usd"].sum(),
                ),
            )
            .reset_index()
        )
        return g

    @staticmethod
    def top_n(repo: PoolRepository, n: int = 10, key: str = "base_apy") -> pd.DataFrame:
        df = repo.to_dataframe()
        if df.empty:
            return df
        return df.sort_values(key, ascending=False).head(n)

    @staticmethod
    def net_apy(
        base_apy: float,
        reward_apy: float = 0.0,
        *,
        perf_fee_bps: float = 0.0,
        mgmt_fee_bps: float = 0.0,
    ) -> float:
        """Compute net APY after performance/management fees.

        Fees are specified in basis points (1% = 100 bps).
        """
        gross = float(base_apy) + float(reward_apy)
        fee_frac = (perf_fee_bps + mgmt_fee_bps) / 10_000.0
        return max(gross * (1.0 - fee_frac), -1.0)

    @staticmethod
    def add_net_apy_column(
        df: pd.DataFrame,
        *,
        perf_fee_bps: float = 0.0,
        mgmt_fee_bps: float = 0.0,
        out_col: str = "net_apy",
    ) -> pd.DataFrame:
        if df.empty:
            return df
        out = df.copy()
        out[out_col] = [
            Metrics.net_apy(
                row.get("base_apy", 0.0),
                row.get("reward_apy", 0.0),
                perf_fee_bps=perf_fee_bps,
                mgmt_fee_bps=mgmt_fee_bps,
            )
            for _, row in out.iterrows()
        ]
        return out

    @staticmethod
    def hhi(df: pd.DataFrame, value_col: str, group_col: str | None = None) -> pd.DataFrame:
        """Compute Herfindahl–Hirschman Index of concentration.

        - If `group_col` is None, returns a single-row DataFrame with HHI over the whole df.
        - Otherwise, computes HHI within each group of `group_col`.
        HHI = sum_i (share_i^2), where share is value / total within the scope.
        """
        if df.empty:
            return df
        if group_col is None:
            total = df[value_col].sum()
            if total == 0:
                return pd.DataFrame({"hhi": [float("nan")]})
            shares = (df[value_col] / total) ** 2
            return pd.DataFrame({"hhi": [shares.sum()]})
        else:

            def _hhi(g: pd.Series) -> float:
                tot = g.sum()
                return float(((g / tot) ** 2).sum()) if tot else float("nan")

            res = df.groupby(group_col)[value_col].apply(_hhi).reset_index(name="hhi")
            return res


# -----------------
# Visualization
# -----------------


class Visualizer:
    @staticmethod
    def _plt():
        try:
            import matplotlib.pyplot as plt
        except Exception as exc:  # pragma: no cover
            raise RuntimeError(
                "matplotlib is required for visualization. Install via Poetry or pip."
            ) from exc
        return plt

    @staticmethod
    def bar_apr(
        df: pd.DataFrame,
        title: str = "Netto-APY pro Pool",
        x_col: str = "name",
        y_col: str = "base_apy",
        *,
        save_path: str | None = None,
        show: bool = True,
    ) -> None:
        if df.empty:
            return
        plt = Visualizer._plt()
        plt.figure(figsize=(10, 6))
        plt.bar(df[x_col], df[y_col] * 100.0)  # percentage
        plt.title(title)
        plt.ylabel("APY (%)")
        plt.xticks(rotation=45, ha="right")
        plt.tight_layout()
        if save_path:
            plt.savefig(save_path, bbox_inches="tight")
        if show:
            plt.show()

    @staticmethod
    def scatter_tvl_apy(
        df: pd.DataFrame,
        title: str = "TVL vs. APY",
        x_col: str = "tvl_usd",
        y_col: str = "base_apy",
        size_col: str | None = "risk_score",
        annotate: bool = True,
        *,
        save_path: str | None = None,
        show: bool = True,
    ) -> None:
        if df.empty:
            return
        sizes = None
        if size_col in df.columns:
            # scale bubble sizes
            sizes = (df[size_col].fillna(2.0) * 40).tolist()
        plt = Visualizer._plt()
        plt.figure(figsize=(10, 6))
        plt.scatter(df[x_col], df[y_col] * 100.0, s=sizes)  # % on y-axis
        if annotate:
            for _, row in df.iterrows():
                plt.annotate(
                    str(row.get("name", "")),
                    (row[x_col], row[y_col] * 100.0),
                    textcoords="offset points",
                    xytext=(5, 5),
                )
        plt.xscale("log")
        plt.xlabel("TVL (USD, log-scale)")
        plt.ylabel("APY (%)")
        plt.title(title)
        plt.tight_layout()
        if save_path:
            plt.savefig(save_path, bbox_inches="tight")
        if show:
            plt.show()

    @staticmethod
    def scatter_risk_return(
        df: pd.DataFrame,
        title: str = "Volatility vs. APY",
        x_col: str = "volatility",
        y_col: str = "base_apy",
        size_col: str = "tvl_usd",
        annotate: bool = True,
        *,
        save_path: str | None = None,
        show: bool = True,
    ) -> None:
        """Plot volatility against APY with bubble sizes scaled by TVL."""
        if df.empty:
            return
        plt = Visualizer._plt()
        sizes = None
        if size_col in df.columns:
            max_val = float(df[size_col].max())
            if max_val > 0:
                sizes = (df[size_col] / max_val * 300).tolist()
        plt.figure(figsize=(10, 6))
        plt.scatter(df[x_col], df[y_col] * 100.0, s=sizes)
        if annotate and "name" in df.columns:
            for _, row in df.iterrows():
                plt.annotate(
                    str(row.get("name", "")),
                    (row[x_col], row[y_col] * 100.0),
                    textcoords="offset points",
                    xytext=(5, 5),
                )
        plt.xlabel("Volatility")
        plt.ylabel("APY (%)")
        plt.title(title)
        plt.tight_layout()
        if save_path:
            plt.savefig(save_path, bbox_inches="tight")
        if show:
            plt.show()

    @staticmethod
    def line_yield(
        ts: pd.DataFrame,
        title: str = "Yield Over Time",
        *,
        save_path: str | None = None,
        show: bool = True,
    ) -> None:
        """Plot yield time series for one or multiple pools.

        Parameters
        ----------
        ts:
            DataFrame with datetime index and columns representing pools. Values
            should be in decimal form (e.g. 0.05 for 5%).
        title:
            Chart title.
        save_path:
            Optional path to save the figure.
        show:
            Whether to display the figure.
        """
        if ts.empty:
            return
        plt = Visualizer._plt()
        plt.figure(figsize=(10, 6))
        for col in ts.columns:
            plt.plot(ts.index, ts[col] * 100.0, label=str(col))
        plt.xlabel("Date")
        plt.ylabel("APY (%)")
        plt.title(title)
        if ts.shape[1] > 1:
            plt.legend()
        plt.tight_layout()
        if save_path:
            plt.savefig(save_path, bbox_inches="tight")
        if show:
            plt.show()

    @staticmethod
    def line_nav(
        nav: pd.Series,
        title: str = "Net Asset Value",
        *,
        save_path: str | None = None,
        show: bool = True,
    ) -> None:
        """Plot net asset value time series."""
        if nav.empty:
            return
        plt = Visualizer._plt()
        plt.figure(figsize=(10, 6))
        plt.plot(nav.index, nav.values)
        plt.xlabel("Date")
        plt.ylabel("NAV")
        plt.title(title)
        plt.tight_layout()
        if save_path:
            plt.savefig(save_path, bbox_inches="tight")
        if show:
            plt.show()

    @staticmethod
    def bar_group_chain(
        df_group: pd.DataFrame,
        title: str = "APY (Kettenvergleich)",
        *,
        save_path: str | None = None,
        show: bool = True,
    ) -> None:
        if df_group.empty:
            return
        plt = Visualizer._plt()
        plt.figure(figsize=(8, 5))
        plt.bar(df_group["chain"], df_group["apr_wavg"] * 100.0)
        plt.title(title)
        plt.ylabel("TVL-gewichteter APY (%)")
        plt.tight_layout()
        if save_path:
            plt.savefig(save_path, bbox_inches="tight")
        if show:
            plt.show()

    @staticmethod
    def line_chart(
        data: pd.DataFrame | pd.Series,
        *,
        title: str,
        ylabel: str,
        save_path: str | None = None,
        show: bool = True,
    ) -> None:
        """Plot time-series data as a line chart.

        Parameters
        ----------
        data:
            Series or DataFrame indexed by timestamp.
        title:
            Plot title.
        ylabel:
            Label for the y-axis.
        save_path:
            Optional path to save the figure. If ``None``, the plot is not saved.
        show:
            Display the plot window when ``True``.
        """
        df = data.to_frame() if isinstance(data, pd.Series) else data
        if df.empty:
            return
        plt = Visualizer._plt()
        plt.figure(figsize=(10, 6))
        for col in df.columns:
            plt.plot(df.index, df[col], label=col)
        if len(df.columns) > 1:
            plt.legend()
        plt.xlabel("Date")
        plt.ylabel(ylabel)
        plt.title(title)
        plt.tight_layout()
        if save_path:
            plt.savefig(save_path, bbox_inches="tight")
        if show:
            plt.show()


# -----------------
# Pipeline
# -----------------


class Pipeline:
    """Composable pipeline: fetch -> repository -> filter -> metrics -> visuals"""

    def __init__(self, sources: list[Any]) -> None:
        self.sources = sources

    def run(self) -> PoolRepository:
        repo = PoolRepository()
        for s in self.sources:
            try:
                fetched = s.fetch()
                scored = [risk_scoring.score_pool(p) for p in fetched]
                repo.extend(scored)
            except Exception as e:
                # Log and continue
                logger.warning("Source %s failed: %s", s.__class__.__name__, e)
        return repo

    def run_history(self) -> pd.DataFrame:
        repo = ReturnRepository()
        for s in self.sources:
            try:
                repo.extend(s.fetch())
            except Exception as e:
                logger.warning("Source %s failed: %s", s.__class__.__name__, e)
        return repo.to_timeseries()


__all__ = [
    "Pool",
    "PoolRepository",
    "PoolReturn",
    "ReturnRepository",
    "DataSource",
    "CSVSource",
    "HistoricalCSVSource",
    "DefiLlamaSource",
    "MorphoSource",
    "BeefySource",
    "Metrics",
    "Visualizer",
    "Pipeline",
    "cumulative_return",
    "nav_series",
    "risk_metrics",
    "reporting",
    "portfolio",
    "risk_scoring",
    "performance",
]<|MERGE_RESOLUTION|>--- conflicted
+++ resolved
@@ -22,10 +22,8 @@
 import pandas as pd
 
 from . import performance, risk_scoring
-<<<<<<< HEAD
 from .performance import cumulative_return, nav_series
-=======
->>>>>>> 198824fe
+
 
 # -----------------
 # Data Model
