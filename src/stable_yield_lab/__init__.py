"""
StableYieldLab: Modular OOP toolkit for stablecoin pool analytics & visualization.

Design goals:
- Extensible data adapters (DefiLlama, Morpho, Beefy, Yearn, Custom CSV, ...)
- Immutable data model (Pool) + light repository
- Pluggable filters and metrics
- Matplotlib visualizations (single-plot functions)
- No web access here; adapters expose a common interface; wire your own HTTP client.
"""

from __future__ import annotations

from collections.abc import Iterable, Iterator
from dataclasses import asdict, dataclass
from datetime import UTC, datetime
from pathlib import Path
from typing import Any, Protocol
import json
import logging
import urllib.request
import pandas as pd

from . import risk_scoring

# -----------------
# Data Model
# -----------------


@dataclass(frozen=True)
class Pool:
    name: str
    chain: str
    stablecoin: str
    tvl_usd: float
    base_apy: float  # decimal fraction, e.g. 0.08 for 8%
    reward_apy: float = 0.0  # optional extra rewards (auto-compounded by meta protocols)
    is_auto: bool = True  # True if fully automated (no manual boosts/claims)
    source: str = "custom"
    risk_score: float = 2.0  # 1=low, 3=high (subjective / model-derived)
    timestamp: float = 0.0  # unix epoch; 0 means unknown

    def to_dict(self) -> dict[str, Any]:
        d = asdict(self)
        # for readability in CSV
        d["timestamp_iso"] = (
            datetime.fromtimestamp(self.timestamp or 0, tz=UTC).isoformat()
            if self.timestamp
            else ""
        )
        return d


class PoolRepository:
    """Lightweight in-memory collection with pandas export/import."""

    def __init__(self, pools: Iterable[Pool] | None = None) -> None:
        self._pools: list[Pool] = list(pools) if pools else []

    def add(self, pool: Pool) -> None:
        self._pools.append(pool)

    def extend(self, items: Iterable[Pool]) -> None:
        self._pools.extend(items)

    def filter(
        self,
        *,
        min_tvl: float = 0.0,
        min_base_apy: float = 0.0,
        chains: list[str] | None = None,
        auto_only: bool = False,
        stablecoins: list[str] | None = None,
    ) -> PoolRepository:
        res = []
        for p in self._pools:
            if p.tvl_usd < min_tvl:
                continue
            if p.base_apy < min_base_apy:
                continue
            if auto_only and not p.is_auto:
                continue
            if chains and p.chain not in chains:
                continue
            if stablecoins and p.stablecoin not in stablecoins:
                continue
            res.append(p)
        return PoolRepository(res)

    def to_dataframe(self) -> pd.DataFrame:
        return pd.DataFrame([p.to_dict() for p in self._pools])

    def __len__(self) -> int:
        return len(self._pools)

    def __iter__(self) -> Iterator[Pool]:
        return iter(self._pools)


# Additional data model for time-series returns


@dataclass(frozen=True)
class PoolReturn:
    """Periodic return observation for a given pool."""

    name: str
    timestamp: pd.Timestamp
    period_return: float

    def to_dict(self) -> dict[str, Any]:
        return {
            "name": self.name,
            "timestamp": self.timestamp,
            "period_return": self.period_return,
        }


class ReturnRepository:
    """Collection of :class:`PoolReturn` rows with pivot helper."""

    def __init__(self, rows: Iterable[PoolReturn] | None = None) -> None:
        self._rows: list[PoolReturn] = list(rows) if rows else []

    def extend(self, rows: Iterable[PoolReturn]) -> None:
        self._rows.extend(rows)

    def to_timeseries(self) -> pd.DataFrame:
        if not self._rows:
            return pd.DataFrame()
        df = pd.DataFrame([r.to_dict() for r in self._rows])
        df["timestamp"] = pd.to_datetime(df["timestamp"], utc=True)
        return df.pivot(index="timestamp", columns="name", values="period_return").sort_index()


# -----------------
# Data Sources API
# -----------------


class DataSource(Protocol):
    """Adapter protocol: produce a list of Pool objects (base APY preferred)."""

    def fetch(self) -> list[Pool]: ...


class CSVSource:
    """Load pools from a CSV mapping columns to :class:`Pool` fields."""

    def __init__(self, path: str) -> None:
        self.path = path

    def fetch(self) -> list[Pool]:
        df = pd.read_csv(self.path)
        pools: list[Pool] = []
        now = datetime.now(tz=UTC).timestamp()
        for _, r in df.iterrows():
            pools.append(
                Pool(
                    name=str(r.get("name", "")),
                    chain=str(r.get("chain", "")),
                    stablecoin=str(r.get("stablecoin", "")),
                    tvl_usd=float(r.get("tvl_usd", 0.0)),
                    base_apy=float(r.get("base_apy", 0.0)),
                    reward_apy=float(r.get("reward_apy", 0.0)),
                    is_auto=bool(r.get("is_auto", True)),
                    source=str(r.get("source", "csv")),
                    risk_score=float(r.get("risk_score", 2.0)),
                    timestamp=float(r.get("timestamp", now)),
                )
            )
        return pools


<<<<<<< HEAD
class HistoricalCSVSource:
    """Load periodic returns from a CSV with timestamp, name and period_return."""

    def __init__(self, path: str) -> None:
        self.path = path

    def fetch(self) -> list[PoolReturn]:
        df = pd.read_csv(self.path)
        required = {"timestamp", "name", "period_return"}
        missing = required.difference(df.columns)
        if missing:
            raise ValueError(f"CSV missing columns: {missing}")
        df["timestamp"] = pd.to_datetime(df["timestamp"], utc=True)
        rows = [
            PoolReturn(
                name=str(r["name"]),
                timestamp=pd.Timestamp(r["timestamp"]),
                period_return=float(r["period_return"]),
            )
            for _, r in df.iterrows()
        ]
        return rows


=======
>>>>>>> 3e63ce15
# -----------------
# HTTP Data Sources
# -----------------

<<<<<<< HEAD
=======

>>>>>>> 3e63ce15
logger = logging.getLogger(__name__)


STABLE_TOKENS = {
    "USDC",
    "USDT",
    "DAI",
    "FRAX",
    "LUSD",
    "GUSD",
    "TUSD",
    "USDP",
    "USDD",
    "USDR",
    "USDf",
    "USDF",
    "MAI",
    "SUSD",
    "EURS",
    "EUROE",
    "CRVUSD",
    "GHO",
    "USDC.E",
    "USDT.E",
}


class DefiLlamaSource:
    """HTTP client for yields.llama.fi/pools."""
<<<<<<< HEAD

    URL = "https://yields.llama.fi/pools"

=======

    URL = "https://yields.llama.fi/pools"

>>>>>>> 3e63ce15
    def __init__(self, stable_only: bool = True, cache_path: str | None = None) -> None:
        self.stable_only = stable_only
        self.cache_path = Path(cache_path) if cache_path else None

    def _load(self) -> dict[str, Any]:
        if self.cache_path and self.cache_path.exists():
            with self.cache_path.open() as f:
                return json.load(f)
        with urllib.request.urlopen(self.URL) as resp:
            data = json.load(resp)
        if self.cache_path:
            self.cache_path.parent.mkdir(parents=True, exist_ok=True)
            with self.cache_path.open("w") as f:
                json.dump(data, f)
        return data

    def fetch(self) -> list[Pool]:
        try:
            raw = self._load()
        except Exception as exc:  # pragma: no cover - network errors
            logger.warning("DefiLlama request failed: %s", exc)
            return []
        pools: list[Pool] = []
        now = datetime.now(tz=UTC).timestamp()
        for item in raw.get("data", []):
            if self.stable_only and not item.get("stablecoin"):
                continue
            base_val = item.get("apyBase")
            if base_val is None:
                base_val = item.get("apy", 0.0)
            reward_val = item.get("apyReward") or 0.0
            pools.append(
                Pool(
                    name=f"{item.get('project', '')}:{item.get('symbol', '')}",
                    chain=str(item.get("chain", "")),
                    stablecoin=str(item.get("symbol", "")),
                    tvl_usd=float(item.get("tvlUsd", 0.0)),
                    base_apy=float(base_val) / 100.0,
                    reward_apy=float(reward_val) / 100.0,
                    is_auto=False,
                    source="defillama",
                    timestamp=now,
                )
            )
        return pools


class MorphoSource:
    """GraphQL client for Morpho Blue markets."""

    URL = "https://blue-api.morpho.org/graphql"

    def __init__(self, cache_path: str | None = None) -> None:
        self.cache_path = Path(cache_path) if cache_path else None

    def _post_json(self) -> dict[str, Any]:
        payload = {
            "query": (
                "{ markets { items { uniqueKey loanAsset { symbol } "
                "collateralAsset { symbol } state { supplyApy supplyAssetsUsd } } } }"
            )
        }
        req = urllib.request.Request(
            self.URL,
            data=json.dumps(payload).encode(),
            headers={"Content-Type": "application/json"},
        )
        with urllib.request.urlopen(req) as resp:
            return json.load(resp)

    def _load(self) -> dict[str, Any]:
        if self.cache_path and self.cache_path.exists():
            with self.cache_path.open() as f:
                return json.load(f)
        data = self._post_json()
        if self.cache_path:
            self.cache_path.parent.mkdir(parents=True, exist_ok=True)
            with self.cache_path.open("w") as f:
                json.dump(data, f)
        return data

    def fetch(self) -> list[Pool]:
        try:
            raw = self._load()
        except Exception as exc:  # pragma: no cover - network errors
            logger.warning("Morpho request failed: %s", exc)
            return []
        pools: list[Pool] = []
        now = datetime.now(tz=UTC).timestamp()
        items = raw.get("data", {}).get("markets", {}).get("items", [])
        for item in items:
            sym = str(item.get("loanAsset", {}).get("symbol", ""))
            if sym.upper() not in STABLE_TOKENS:
                continue
            pools.append(
                Pool(
                    name=f"{sym}-{item.get('collateralAsset', {}).get('symbol', '')}",
                    chain="Ethereum",
                    stablecoin=sym,
                    tvl_usd=float(item.get("state", {}).get("supplyAssetsUsd", 0.0)),
                    base_apy=float(item.get("state", {}).get("supplyApy", 0.0)) / 100.0,
                    reward_apy=0.0,
                    is_auto=True,
                    source="morpho",
                    timestamp=now,
                )
            )
        return pools


class BeefySource:
    """HTTP client for Beefy vault data."""

    VAULTS_URL = "https://api.beefy.finance/vaults"
    APY_URL = "https://api.beefy.finance/apy"
    TVL_URL = "https://api.beefy.finance/tvl"

    CHAIN_IDS = {
        "ethereum": "1",
        "bsc": "56",
        "polygon": "137",
        "arbitrum": "42161",
        "optimism": "10",
    }

    def __init__(self, cache_dir: str | None = None) -> None:
        self.cache_dir = Path(cache_dir) if cache_dir else None

    def _get_json(self, name: str, url: str) -> Any:
        if self.cache_dir:
            path = self.cache_dir / f"{name}.json"
            if path.exists():
                with path.open() as f:
                    return json.load(f)
        with urllib.request.urlopen(url) as resp:
            data = json.load(resp)
        if self.cache_dir:
            self.cache_dir.mkdir(parents=True, exist_ok=True)
            with (self.cache_dir / f"{name}.json").open("w") as f:
                json.dump(data, f)
        return data

    def fetch(self) -> list[Pool]:
        try:
            vaults = self._get_json("vaults", self.VAULTS_URL)
            apy = self._get_json("apy", self.APY_URL)
            tvl = self._get_json("tvl", self.TVL_URL)
        except Exception as exc:  # pragma: no cover - network errors
            logger.warning("Beefy request failed: %s", exc)
            return []
        pools: list[Pool] = []
        now = datetime.now(tz=UTC).timestamp()
        for v in vaults:
            if v.get("status") != "active":
                continue
            assets = v.get("assets") or []
            if not assets or not all(
                a.upper() in STABLE_TOKENS or "USD" in a.upper() for a in assets
            ):
                continue
            chain = str(v.get("chain", ""))
            chain_id = self.CHAIN_IDS.get(chain.lower(), chain)
            tvl_usd = float(tvl.get(str(chain_id), {}).get(v["id"], 0.0))
            base = float(apy.get(v["id"], 0.0))
            pools.append(
                Pool(
                    name=str(v.get("name", v["id"])),
                    chain=chain,
                    stablecoin=str(assets[0]),
                    tvl_usd=tvl_usd,
                    base_apy=base,
                    reward_apy=0.0,
                    is_auto=True,
                    source="beefy",
                    timestamp=now,
                )
            )
        return pools


# -----------------
# Metrics & Analytics
# -----------------


class Metrics:
    @staticmethod
    def weighted_mean(values: list[float], weights: list[float]) -> float:
        if not values or not weights or len(values) != len(weights):
            return float("nan")
        wsum = sum(weights)
        return sum(v * w for v, w in zip(values, weights)) / wsum if wsum else float("nan")

    @staticmethod
    def portfolio_apr(pools: Iterable[Pool], weights: list[float] | None = None) -> float:
        arr = list(pools)
        if not arr:
            return float("nan")
        vals = [p.base_apy for p in arr]
        if weights is None:
            weights = [p.tvl_usd for p in arr]  # TVL-weighted by default
        return Metrics.weighted_mean(vals, weights)

    @staticmethod
    def groupby_chain(repo: PoolRepository) -> pd.DataFrame:
        df = repo.to_dataframe()
        if df.empty:
            return df
        g = (
            df.groupby("chain")
            .agg(
                pools=("name", "count"),
                tvl=("tvl_usd", "sum"),
                apr_avg=("base_apy", "mean"),
                apr_wavg=(
                    "base_apy",
                    lambda x: (x * df.loc[x.index, "tvl_usd"]).sum()
                    / df.loc[x.index, "tvl_usd"].sum(),
                ),
            )
            .reset_index()
        )
        return g

    @staticmethod
    def top_n(repo: PoolRepository, n: int = 10, key: str = "base_apy") -> pd.DataFrame:
        df = repo.to_dataframe()
        if df.empty:
            return df
        return df.sort_values(key, ascending=False).head(n)

    @staticmethod
    def net_apy(
        base_apy: float,
        reward_apy: float = 0.0,
        *,
        perf_fee_bps: float = 0.0,
        mgmt_fee_bps: float = 0.0,
    ) -> float:
        """Compute net APY after performance/management fees.

        Fees are specified in basis points (1% = 100 bps).
        """
        gross = float(base_apy) + float(reward_apy)
        fee_frac = (perf_fee_bps + mgmt_fee_bps) / 10_000.0
        return max(gross * (1.0 - fee_frac), -1.0)

    @staticmethod
    def add_net_apy_column(
        df: pd.DataFrame,
        *,
        perf_fee_bps: float = 0.0,
        mgmt_fee_bps: float = 0.0,
        out_col: str = "net_apy",
    ) -> pd.DataFrame:
        if df.empty:
            return df
        out = df.copy()
        out[out_col] = [
            Metrics.net_apy(
                row.get("base_apy", 0.0),
                row.get("reward_apy", 0.0),
                perf_fee_bps=perf_fee_bps,
                mgmt_fee_bps=mgmt_fee_bps,
            )
            for _, row in out.iterrows()
        ]
        return out

    @staticmethod
    def hhi(df: pd.DataFrame, value_col: str, group_col: str | None = None) -> pd.DataFrame:
        """Compute Herfindahl–Hirschman Index of concentration.

        - If `group_col` is None, returns a single-row DataFrame with HHI over the whole df.
        - Otherwise, computes HHI within each group of `group_col`.
        HHI = sum_i (share_i^2), where share is value / total within the scope.
        """
        if df.empty:
            return df
        if group_col is None:
            total = df[value_col].sum()
            if total == 0:
                return pd.DataFrame({"hhi": [float("nan")]})
            shares = (df[value_col] / total) ** 2
            return pd.DataFrame({"hhi": [shares.sum()]})
        else:

            def _hhi(g: pd.Series) -> float:
                tot = g.sum()
                return float(((g / tot) ** 2).sum()) if tot else float("nan")

            res = df.groupby(group_col)[value_col].apply(_hhi).reset_index(name="hhi")
            return res


# -----------------
# Visualization
# -----------------


class Visualizer:
    @staticmethod
    def _plt():
        try:
            import matplotlib.pyplot as plt
        except Exception as exc:  # pragma: no cover
            raise RuntimeError(
                "matplotlib is required for visualization. Install via Poetry or pip."
            ) from exc
        return plt

    @staticmethod
    def bar_apr(
        df: pd.DataFrame,
        title: str = "Netto-APY pro Pool",
        x_col: str = "name",
        y_col: str = "base_apy",
        *,
        save_path: str | None = None,
        show: bool = True,
    ) -> None:
        if df.empty:
            return
        plt = Visualizer._plt()
        plt.figure(figsize=(10, 6))
        plt.bar(df[x_col], df[y_col] * 100.0)  # percentage
        plt.title(title)
        plt.ylabel("APY (%)")
        plt.xticks(rotation=45, ha="right")
        plt.tight_layout()
        if save_path:
            plt.savefig(save_path, bbox_inches="tight")
        if show:
            plt.show()

    @staticmethod
    def scatter_tvl_apy(
        df: pd.DataFrame,
        title: str = "TVL vs. APY",
        x_col: str = "tvl_usd",
        y_col: str = "base_apy",
        size_col: str | None = "risk_score",
        annotate: bool = True,
        *,
        save_path: str | None = None,
        show: bool = True,
    ) -> None:
        if df.empty:
            return
        sizes = None
        if size_col in df.columns:
            # scale bubble sizes
            sizes = (df[size_col].fillna(2.0) * 40).tolist()
        plt = Visualizer._plt()
        plt.figure(figsize=(10, 6))
        plt.scatter(df[x_col], df[y_col] * 100.0, s=sizes)  # % on y-axis
        if annotate:
            for _, row in df.iterrows():
                plt.annotate(
                    str(row.get("name", "")),
                    (row[x_col], row[y_col] * 100.0),
                    textcoords="offset points",
                    xytext=(5, 5),
                )
        plt.xscale("log")
        plt.xlabel("TVL (USD, log-scale)")
        plt.ylabel("APY (%)")
        plt.title(title)
        plt.tight_layout()
        if save_path:
            plt.savefig(save_path, bbox_inches="tight")
        if show:
            plt.show()

    @staticmethod
    def scatter_risk_return(
        df: pd.DataFrame,
        title: str = "Volatility vs. APY",
        x_col: str = "volatility",
        y_col: str = "base_apy",
        size_col: str = "tvl_usd",
        annotate: bool = True,
        *,
        save_path: str | None = None,
        show: bool = True,
    ) -> None:
        """Plot volatility against APY with bubble sizes scaled by TVL."""
        if df.empty:
            return
        plt = Visualizer._plt()
        sizes = None
        if size_col in df.columns:
            max_val = float(df[size_col].max())
            if max_val > 0:
                sizes = (df[size_col] / max_val * 300).tolist()
        plt.figure(figsize=(10, 6))
        plt.scatter(df[x_col], df[y_col] * 100.0, s=sizes)
        if annotate and "name" in df.columns:
            for _, row in df.iterrows():
                plt.annotate(
                    str(row.get("name", "")),
                    (row[x_col], row[y_col] * 100.0),
                    textcoords="offset points",
                    xytext=(5, 5),
                )
        plt.xlabel("Volatility")
        plt.ylabel("APY (%)")
        plt.title(title)
        plt.tight_layout()
        if save_path:
            plt.savefig(save_path, bbox_inches="tight")
        if show:
            plt.show()

    @staticmethod
    def bar_group_chain(
        df_group: pd.DataFrame,
        title: str = "APY (Kettenvergleich)",
        *,
        save_path: str | None = None,
        show: bool = True,
    ) -> None:
        if df_group.empty:
            return
        plt = Visualizer._plt()
        plt.figure(figsize=(8, 5))
        plt.bar(df_group["chain"], df_group["apr_wavg"] * 100.0)
        plt.title(title)
        plt.ylabel("TVL-gewichteter APY (%)")
        plt.tight_layout()
        if save_path:
            plt.savefig(save_path, bbox_inches="tight")
        if show:
            plt.show()


# -----------------
# Pipeline
# -----------------


class Pipeline:
    """Composable pipeline: fetch -> repository -> filter -> metrics -> visuals"""

    def __init__(self, sources: list[Any]) -> None:
        self.sources = sources

    def run(self) -> PoolRepository:
        repo = PoolRepository()
        for s in self.sources:
            try:
                fetched = s.fetch()
                scored = [risk_scoring.score_pool(p) for p in fetched]
                repo.extend(scored)
            except Exception as e:
                # Log and continue
                logger.warning("Source %s failed: %s", s.__class__.__name__, e)
        return repo

    def run_history(self) -> pd.DataFrame:
        repo = ReturnRepository()
        for s in self.sources:
            try:
                repo.extend(s.fetch())
            except Exception as e:
                logger.warning("Source %s failed: %s", s.__class__.__name__, e)
        return repo.to_timeseries()


__all__ = [
    "Pool",
    "PoolRepository",
    "PoolReturn",
    "ReturnRepository",
    "DataSource",
    "CSVSource",
    "HistoricalCSVSource",
    "DefiLlamaSource",
    "MorphoSource",
    "BeefySource",
    "Metrics",
    "Visualizer",
    "Pipeline",
    "risk_metrics",
    "reporting",
    "risk_scoring",
]<|MERGE_RESOLUTION|>--- conflicted
+++ resolved
@@ -172,8 +172,6 @@
             )
         return pools
 
-
-<<<<<<< HEAD
 class HistoricalCSVSource:
     """Load periodic returns from a CSV with timestamp, name and period_return."""
 
@@ -197,19 +195,7 @@
         ]
         return rows
 
-
-=======
->>>>>>> 3e63ce15
-# -----------------
-# HTTP Data Sources
-# -----------------
-
-<<<<<<< HEAD
-=======
-
->>>>>>> 3e63ce15
 logger = logging.getLogger(__name__)
-
 
 STABLE_TOKENS = {
     "USDC",
@@ -237,15 +223,9 @@
 
 class DefiLlamaSource:
     """HTTP client for yields.llama.fi/pools."""
-<<<<<<< HEAD
 
     URL = "https://yields.llama.fi/pools"
 
-=======
-
-    URL = "https://yields.llama.fi/pools"
-
->>>>>>> 3e63ce15
     def __init__(self, stable_only: bool = True, cache_path: str | None = None) -> None:
         self.stable_only = stable_only
         self.cache_path = Path(cache_path) if cache_path else None
