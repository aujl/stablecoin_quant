--- conflicted
+++ resolved
@@ -711,9 +711,6 @@
     "Pipeline",
     "risk_metrics",
     "reporting",
-<<<<<<< HEAD
     "portfolio",
-=======
     "risk_scoring",
->>>>>>> d7957029
 ]