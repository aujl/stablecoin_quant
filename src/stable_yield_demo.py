from __future__ import annotations

import os
import sys
import tomllib
from pathlib import Path
from typing import Any, cast

from stable_yield_lab import CSVSource, Metrics, Pipeline, Visualizer
from stable_yield_lab.reporting import cross_section_report


def load_config(path: str | Path | None) -> dict[str, Any]:
    default = {
        "csv": {"path": str(Path(__file__).with_name("sample_pools.csv"))},
        "filters": {
            "min_tvl": 100_000,
            "min_base_apy": 0.06,
            "auto_only": True,
            # "chains": ["Ethereum"],
            # "stablecoins": ["USDC"],
        },
        "output": {
            "outdir": None,
            "show": True,
            "charts": ["bar", "scatter", "chain"],
        },
        "reporting": {"top_n": 10, "perf_fee_bps": 0.0, "mgmt_fee_bps": 0.0},
    }
    cfg_path = Path(path) if path else None
    if cfg_path and cfg_path.is_file():
        with open(cfg_path, "rb") as f:
            file_cfg = tomllib.load(f)
        for k, v in file_cfg.items():
            if isinstance(v, dict) and k in default and isinstance(default[k], dict):
                cast(dict, default[k]).update(v)
            else:
                default[k] = v
    else:
        if cfg_path:
            print(f"[WARN] Config file not found at {cfg_path}. Using defaults.")
    return default


def main() -> None:
    cfg_file = os.getenv("STABLE_YIELD_CONFIG") or (sys.argv[1] if len(sys.argv) > 1 else None)
    cfg = load_config(cfg_file)

    # Load data
    csv_path = cfg["csv"]["path"]
    src = CSVSource(path=csv_path)
    repo = Pipeline([src]).run()

    # Apply filters
    f = cfg.get("filters", {})
    filtered = repo.filter(
        min_tvl=float(f.get("min_tvl", 0.0)),
        min_base_apy=float(f.get("min_base_apy", 0.0)),
        auto_only=bool(f.get("auto_only", False)),
        chains=f.get("chains"),
        stablecoins=f.get("stablecoins"),
    )

    df = filtered.to_dataframe().sort_values("base_apy", ascending=False)
    print(f"Pools after filter: {len(df)}")
    df.head(20)

    # Summaries
    by_chain = Metrics.groupby_chain(filtered)
    top_n = int(cfg.get("reporting", {}).get("top_n", 10))
    top = Metrics.top_n(filtered, n=top_n, key="base_apy")

    # Outputs
    out = cfg.get("output", {})
    outdir = Path(out.get("outdir") or "") if out.get("outdir") else None
    show = bool(out.get("show", True)) if not outdir else False

    if outdir:
        outdir.mkdir(parents=True, exist_ok=True)
        cross_section_report(
            filtered,
            outdir,
            perf_fee_bps=float(cfg.get("reporting", {}).get("perf_fee_bps", 0.0)),
            mgmt_fee_bps=float(cfg.get("reporting", {}).get("mgmt_fee_bps", 0.0)),
            top_n=top_n,
        )

    charts = out.get("charts", ["bar", "scatter", "chain"]) or []
    if "bar" in charts:
        Visualizer.bar_apr(
            top,
            title="Top‑Stablecoin Pools – Base APY",
            save_path=str(outdir / "bar_apr.png") if outdir else None,
            show=show,
        )
<<<<<<< HEAD
    if "scatter" in args.charts:
        if "volatility" in df.columns:
            Visualizer.scatter_risk_return(
                df,
                title="Volatility vs Base APY (bubble=TVL)",
                save_path=str(outdir / "scatter_risk_return.png") if outdir else None,
                show=show,
            )
        else:
            Visualizer.scatter_tvl_apy(
                df,
                title="TVL vs Base APY (bubble=risk)",
                save_path=str(outdir / "scatter_tvl_apy.png") if outdir else None,
                show=show,
            )
    if "chain" in args.charts:
=======
    if "scatter" in charts:
        Visualizer.scatter_tvl_apy(
            df,
            title="TVL vs Base APY (bubble=risk)",
            save_path=str(outdir / "scatter_tvl_apy.png") if outdir else None,
            show=show,
        )
    if "chain" in charts:
>>>>>>> cee044c9
        Visualizer.bar_group_chain(
            by_chain,
            title="TVL‑gewichteter Base‑APY je Chain",
            save_path=str(outdir / "bar_group_chain.png") if outdir else None,
            show=show,
        )


if __name__ == "__main__":
    main()<|MERGE_RESOLUTION|>--- conflicted
+++ resolved
@@ -93,7 +93,6 @@
             save_path=str(outdir / "bar_apr.png") if outdir else None,
             show=show,
         )
-<<<<<<< HEAD
     if "scatter" in args.charts:
         if "volatility" in df.columns:
             Visualizer.scatter_risk_return(
@@ -110,16 +109,6 @@
                 show=show,
             )
     if "chain" in args.charts:
-=======
-    if "scatter" in charts:
-        Visualizer.scatter_tvl_apy(
-            df,
-            title="TVL vs Base APY (bubble=risk)",
-            save_path=str(outdir / "scatter_tvl_apy.png") if outdir else None,
-            show=show,
-        )
-    if "chain" in charts:
->>>>>>> cee044c9
         Visualizer.bar_group_chain(
             by_chain,
             title="TVL‑gewichteter Base‑APY je Chain",
