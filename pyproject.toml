--- conflicted
+++ resolved
@@ -5,15 +5,7 @@
 authors = ["Axel Lode <auj.lode@gmail.com>"]
 license = "MIT"
 readme = "README.md"
-<<<<<<< HEAD
-requires-python = ">=3.12"
-dependencies = [
-    "matplotlib (>=3.7,<4.0)",
-    "pandas (>=2.3.2,<3.0.0)"
-]
-=======
 packages = [{include = "stable_yield_lab", from = "src"}]
->>>>>>> f25ff00d
 
 [tool.poetry.dependencies]
 python = ">=3.12,<4.0"
@@ -33,19 +25,6 @@
 build-backend = "poetry.core.masonry.api"
 
 [tool.black]
-<<<<<<< HEAD
-line-length = 100
-target-version = ["py312"]
-
-[tool.pytest.ini_options]
-minversion = "7.0"
-addopts = "-q --strict-markers"
-testpaths = ["tests"]
-python_files = ["test_*.py"]
-filterwarnings = [
-  "ignore::DeprecationWarning",
-]
-=======
 line-length = 120
 target-version = ["py312"]
 
@@ -59,4 +38,12 @@
 [tool.mypy]
 python_version = "3.12"
 strict = true
->>>>>>> f25ff00d
+
+[tool.pytest.ini_options]
+minversion = "7.0"
+addopts = "-q --strict-markers"
+testpaths = ["tests"]
+python_files = ["test_*.py"]
+filterwarnings = [
+  "ignore::DeprecationWarning",
+]