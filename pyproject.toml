[tool.poetry]
name = "stablecoin-quant"
version = "0.1.0"
description = ""
authors = ["Axel Lode <auj.lode@gmail.com>"]
license = "MIT"
readme = "README.md"
packages = [{include = "stable_yield_lab", from = "src"}]

[tool.poetry.dependencies]
python = ">=3.12,<4.0"
matplotlib = ">=3.7,<4.0"
pandas = ">=2.3.2,<3.0.0"
<<<<<<< HEAD
riskfolio-lib = ">=7.0.1,<8.0.0"
=======
riskfolio-lib = {version = ">=6.0.0", optional = true}
>>>>>>> d7957029

[tool.poetry.group.dev.dependencies]
black = ">=24.0.0"
mypy = ">=1.8.0"
pytest = ">=8.0.0"
pandas-stubs = ">=2.3.2,<3.0.0"
pre-commit = ">=3.7.0,<4.0.0"

[build-system]
requires = ["poetry-core>=2.0.0,<3.0.0"]
build-backend = "poetry.core.masonry.api"

[tool.poetry.extras]
risk = ["riskfolio-lib"]

[tool.black]
line-length = 120
target-version = ["py312"]



[tool.mypy]
python_version = "3.12"
strict = true

[tool.pytest.ini_options]
minversion = "7.0"
addopts = "-q --strict-markers"
testpaths = ["tests"]
python_files = ["test_*.py"]
filterwarnings = [
  "ignore::DeprecationWarning",
]<|MERGE_RESOLUTION|>--- conflicted
+++ resolved
@@ -11,11 +11,7 @@
 python = ">=3.12,<4.0"
 matplotlib = ">=3.7,<4.0"
 pandas = ">=2.3.2,<3.0.0"
-<<<<<<< HEAD
 riskfolio-lib = ">=7.0.1,<8.0.0"
-=======
-riskfolio-lib = {version = ">=6.0.0", optional = true}
->>>>>>> d7957029
 
 [tool.poetry.group.dev.dependencies]
 black = ">=24.0.0"
